--- conflicted
+++ resolved
@@ -290,19 +290,9 @@
   image: dcgm-exporter
   version: 4.4.1-4.6.0-distroless
   imagePullPolicy: IfNotPresent
-<<<<<<< HEAD
   podAnnotations: {}
   podLabels: {}
-  env:
-    - name: DCGM_EXPORTER_LISTEN
-      value: ":9400"
-    - name: DCGM_EXPORTER_KUBERNETES
-      value: "true"
-    - name: DCGM_EXPORTER_COLLECTORS
-      value: "/etc/dcgm-exporter/dcp-metrics-included.csv"
-=======
-  env: []
->>>>>>> fa8aea59
+  env: []
   resources: {}
   hostPID: false
   service:
